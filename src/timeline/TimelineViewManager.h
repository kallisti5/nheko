#pragma once

#include <QHash>
#include <QQuickView>
#include <QQuickWidget>
#include <QSharedPointer>
#include <QWidget>

#include <mtx/common.hpp>
#include <mtx/responses.hpp>

#include "Cache.h"
#include "DeviceVerificationFlow.h"
#include "Logging.h"
#include "TimelineModel.h"
#include "Utils.h"
#include "emoji/EmojiModel.h"
#include "emoji/Provider.h"

class MxcImageProvider;
class BlurhashProvider;
class CallManager;
class ColorImageProvider;
class UserSettings;
class ChatPage;

class DeviceVerificationList : public QObject
{
        Q_OBJECT
public:
        Q_INVOKABLE void add(QString tran_id);
        Q_INVOKABLE void remove(QString tran_id);
        Q_INVOKABLE bool exist(QString tran_id);
signals:
        void updateProfile(QString userId);

private:
        QVector<QString> deviceVerificationList;
};

class TimelineViewManager : public QObject
{
        Q_OBJECT

        Q_PROPERTY(
          TimelineModel *timeline MEMBER timeline_ READ activeTimeline NOTIFY activeTimelineChanged)
        Q_PROPERTY(
          bool isInitialSync MEMBER isInitialSync_ READ isInitialSync NOTIFY initialSyncChanged)
        Q_PROPERTY(
          bool isNarrowView MEMBER isNarrowView_ READ isNarrowView NOTIFY narrowViewChanged)

public:
        TimelineViewManager(QSharedPointer<UserSettings> userSettings,
                            CallManager *callManager,
                            ChatPage *parent = nullptr);
        QWidget *getWidget() const { return container; }

        void sync(const mtx::responses::Rooms &rooms);
        void addRoom(const QString &room_id);

        void clearAll() { models.clear(); }

        Q_INVOKABLE TimelineModel *activeTimeline() const { return timeline_; }
        Q_INVOKABLE bool isInitialSync() const { return isInitialSync_; }
        bool isNarrowView() const { return isNarrowView_; }
        Q_INVOKABLE void openImageOverlay(QString mxcUrl, QString eventId) const;
        Q_INVOKABLE QColor userColor(QString id, QColor background);
        Q_INVOKABLE QString escapeEmoji(QString str) const;

        Q_INVOKABLE QString userPresence(QString id) const;
        Q_INVOKABLE QString userStatus(QString id) const;

        Q_INVOKABLE void openLink(QString link) const;

        Q_INVOKABLE void openInviteUsersDialog();
        Q_INVOKABLE void openMemberListDialog() const;
        Q_INVOKABLE void openLeaveRoomDialog() const;
        Q_INVOKABLE void openRoomSettings() const;

signals:
        void clearRoomMessageCount(QString roomid);
        void updateRoomsLastMessage(QString roomid, const DescInfo &info);
        void activeTimelineChanged(TimelineModel *timeline);
        void initialSyncChanged(bool isInitialSync);
        void replyingEventChanged(QString replyingEvent);
        void replyClosed();
<<<<<<< HEAD
        void newDeviceVerificationRequest(DeviceVerificationFlow *flow,
                                          QString transactionId,
                                          QString userId,
                                          QString deviceId,
                                          bool isRequest = false);
=======
        void inviteUsers(QStringList users);
        void showRoomList();
        void narrowViewChanged();
>>>>>>> 5e0eb945

public slots:
        void updateReadReceipts(const QString &room_id, const std::vector<QString> &event_ids);
        void initWithMessages(const std::map<QString, mtx::responses::Timeline> &msgs);

        void setHistoryView(const QString &room_id);
        void updateColorPalette();
        void queueReactionMessage(const QString &reactedEvent, const QString &reactionKey);
        void queueTextMessage(const QString &msg);
        void queueEmoteMessage(const QString &msg);
        void queueImageMessage(const QString &roomid,
                               const QString &filename,
                               const std::optional<mtx::crypto::EncryptedFile> &file,
                               const QString &url,
                               const QString &mime,
                               uint64_t dsize,
                               const QSize &dimensions,
                               const QString &blurhash);
        void queueFileMessage(const QString &roomid,
                              const QString &filename,
                              const std::optional<mtx::crypto::EncryptedFile> &file,
                              const QString &url,
                              const QString &mime,
                              uint64_t dsize);
        void queueAudioMessage(const QString &roomid,
                               const QString &filename,
                               const std::optional<mtx::crypto::EncryptedFile> &file,
                               const QString &url,
                               const QString &mime,
                               uint64_t dsize);
        void queueVideoMessage(const QString &roomid,
                               const QString &filename,
                               const std::optional<mtx::crypto::EncryptedFile> &file,
                               const QString &url,
                               const QString &mime,
                               uint64_t dsize);
        void queueCallMessage(const QString &roomid, const mtx::events::msg::CallInvite &);
        void queueCallMessage(const QString &roomid, const mtx::events::msg::CallCandidates &);
        void queueCallMessage(const QString &roomid, const mtx::events::msg::CallAnswer &);
        void queueCallMessage(const QString &roomid, const mtx::events::msg::CallHangUp &);

        void updateEncryptedDescriptions();

        void clearCurrentRoomTimeline()
        {
                if (timeline_)
                        timeline_->clearTimeline();
        }

        void enableBackButton()
        {
                if (isNarrowView_)
                        return;
                isNarrowView_ = true;
                emit narrowViewChanged();
        }
        void disableBackButton()
        {
                if (!isNarrowView_)
                        return;
                isNarrowView_ = false;
                emit narrowViewChanged();
        }

        void backToRooms() { emit showRoomList(); }

private:
#ifdef USE_QUICK_VIEW
        QQuickView *view;
#else
        QQuickWidget *view;
#endif
        QWidget *container;

        MxcImageProvider *imgProvider;
        ColorImageProvider *colorImgProvider;
        BlurhashProvider *blurhashProvider;

        QHash<QString, QSharedPointer<TimelineModel>> models;
        TimelineModel *timeline_  = nullptr;
        CallManager *callManager_ = nullptr;

        bool isInitialSync_ = true;
        bool isNarrowView_  = false;

        QSharedPointer<UserSettings> settings;
        QHash<QString, QColor> userColors;

        DeviceVerificationList *dvList;
};
Q_DECLARE_METATYPE(mtx::events::msg::KeyVerificationAccept)
Q_DECLARE_METATYPE(mtx::events::msg::KeyVerificationCancel)
Q_DECLARE_METATYPE(mtx::events::msg::KeyVerificationDone)
Q_DECLARE_METATYPE(mtx::events::msg::KeyVerificationKey)
Q_DECLARE_METATYPE(mtx::events::msg::KeyVerificationMac)
Q_DECLARE_METATYPE(mtx::events::msg::KeyVerificationReady)
Q_DECLARE_METATYPE(mtx::events::msg::KeyVerificationRequest)
Q_DECLARE_METATYPE(mtx::events::msg::KeyVerificationStart)<|MERGE_RESOLUTION|>--- conflicted
+++ resolved
@@ -84,17 +84,14 @@
         void initialSyncChanged(bool isInitialSync);
         void replyingEventChanged(QString replyingEvent);
         void replyClosed();
-<<<<<<< HEAD
         void newDeviceVerificationRequest(DeviceVerificationFlow *flow,
                                           QString transactionId,
                                           QString userId,
                                           QString deviceId,
                                           bool isRequest = false);
-=======
         void inviteUsers(QStringList users);
         void showRoomList();
         void narrowViewChanged();
->>>>>>> 5e0eb945
 
 public slots:
         void updateReadReceipts(const QString &room_id, const std::vector<QString> &event_ids);
