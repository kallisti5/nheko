/*
 * nheko Copyright (C) 2017  Konstantinos Sideris <siderisk@auth.gr>
 *
 * This program is free software: you can redistribute it and/or modify
 * it under the terms of the GNU General Public License as published by
 * the Free Software Foundation, either version 3 of the License, or
 * (at your option) any later version.
 *
 * This program is distributed in the hope that it will be useful,
 * but WITHOUT ANY WARRANTY; without even the implied warranty of
 * MERCHANTABILITY or FITNESS FOR A PARTICULAR PURPOSE.  See the
 * GNU General Public License for more details.
 *
 * You should have received a copy of the GNU General Public License
 * along with this program.  If not, see <http://www.gnu.org/licenses/>.
 */

#include <QApplication>
#include <QImageReader>
#include <QMessageBox>
#include <QSettings>
#include <QShortcut>
#include <QtConcurrent>

#include <mtx/responses.hpp>

#include "AvatarProvider.h"
#include "Cache.h"
#include "Cache_p.h"
#include "CallManager.h"
#include "ChatPage.h"
#include "DeviceVerificationFlow.h"
#include "EventAccessors.h"
#include "Logging.h"
#include "MainWindow.h"
#include "MatrixClient.h"
#include "Olm.h"
#include "QuickSwitcher.h"
#include "RoomList.h"
#include "SideBarActions.h"
#include "Splitter.h"
#include "TextInputWidget.h"
#include "UserInfoWidget.h"
#include "UserSettingsPage.h"
#include "Utils.h"
#include "ui/OverlayModal.h"
#include "ui/Theme.h"

#include "notifications/Manager.h"

#include "dialogs/PlaceCall.h"
#include "dialogs/ReadReceipts.h"
#include "popups/UserMentions.h"
#include "timeline/TimelineViewManager.h"

#include "blurhash.hpp"

// TODO: Needs to be updated with an actual secret.
static const std::string STORAGE_SECRET_KEY("secret");

ChatPage *ChatPage::instance_             = nullptr;
constexpr int CHECK_CONNECTIVITY_INTERVAL = 15'000;
constexpr int RETRY_TIMEOUT               = 5'000;
constexpr size_t MAX_ONETIME_KEYS         = 50;

Q_DECLARE_METATYPE(std::optional<mtx::crypto::EncryptedFile>)
Q_DECLARE_METATYPE(std::optional<RelatedInfo>)
Q_DECLARE_METATYPE(mtx::presence::PresenceState)

ChatPage::ChatPage(QSharedPointer<UserSettings> userSettings, QWidget *parent)
  : QWidget(parent)
  , isConnected_(true)
  , userSettings_{userSettings}
  , notificationsManager(this)
<<<<<<< HEAD
=======
  , callManager_(new CallManager(userSettings, this))
>>>>>>> 21438819
{
        setObjectName("chatPage");

        instance_ = this;

        qRegisterMetaType<std::optional<mtx::crypto::EncryptedFile>>();
        qRegisterMetaType<std::optional<RelatedInfo>>();
        qRegisterMetaType<mtx::presence::PresenceState>();

        topLayout_ = new QHBoxLayout(this);
        topLayout_->setSpacing(0);
        topLayout_->setMargin(0);

        communitiesList_ = new CommunitiesList(this);
        topLayout_->addWidget(communitiesList_);

        splitter = new Splitter(this);
        splitter->setHandleWidth(0);

        topLayout_->addWidget(splitter);

        // SideBar
        sideBar_ = new QFrame(this);
        sideBar_->setObjectName("sideBar");
        sideBar_->setMinimumWidth(::splitter::calculateSidebarSizes(QFont{}).normal);
        sideBarLayout_ = new QVBoxLayout(sideBar_);
        sideBarLayout_->setSpacing(0);
        sideBarLayout_->setMargin(0);

        sideBarTopWidget_ = new QWidget(sideBar_);
        sidebarActions_   = new SideBarActions(this);
        connect(
          sidebarActions_, &SideBarActions::showSettings, this, &ChatPage::showUserSettingsPage);
        connect(sidebarActions_, &SideBarActions::joinRoom, this, &ChatPage::joinRoom);
        connect(sidebarActions_, &SideBarActions::createRoom, this, &ChatPage::createRoom);

        user_info_widget_    = new UserInfoWidget(sideBar_);
        user_mentions_popup_ = new popups::UserMentions();
        room_list_           = new RoomList(userSettings, sideBar_);
        connect(room_list_, &RoomList::joinRoom, this, &ChatPage::joinRoom);

        sideBarLayout_->addWidget(user_info_widget_);
        sideBarLayout_->addWidget(room_list_);
        sideBarLayout_->addWidget(sidebarActions_);

        sideBarTopWidgetLayout_ = new QVBoxLayout(sideBarTopWidget_);
        sideBarTopWidgetLayout_->setSpacing(0);
        sideBarTopWidgetLayout_->setMargin(0);

        // Content
        content_ = new QFrame(this);
        content_->setObjectName("mainContent");
        contentLayout_ = new QVBoxLayout(content_);
        contentLayout_->setSpacing(0);
        contentLayout_->setMargin(0);

        view_manager_ = new TimelineViewManager(callManager_, this);

        contentLayout_->addWidget(view_manager_->getWidget());

        // Splitter
        splitter->addWidget(sideBar_);
        splitter->addWidget(content_);
        splitter->restoreSizes(parent->width());

        text_input_ = new TextInputWidget(this);
        contentLayout_->addWidget(text_input_);

        typingRefresher_ = new QTimer(this);
        typingRefresher_->setInterval(TYPING_REFRESH_TIMEOUT);

        connect(this, &ChatPage::connectionLost, this, [this]() {
                nhlog::net()->info("connectivity lost");
                isConnected_ = false;
                http::client()->shutdown();
                text_input_->disableInput();
        });
        connect(this, &ChatPage::connectionRestored, this, [this]() {
                nhlog::net()->info("trying to re-connect");
                text_input_->enableInput();
                isConnected_ = true;

                // Drop all pending connections.
                http::client()->shutdown();
                trySync();
        });

        connect(text_input_,
                &TextInputWidget::clearRoomTimeline,
                view_manager_,
                &TimelineViewManager::clearCurrentRoomTimeline);

        connect(text_input_, &TextInputWidget::rotateMegolmSession, this, [this]() {
                cache::dropOutboundMegolmSession(current_room_.toStdString());
        });

        connect(
          new QShortcut(QKeySequence("Ctrl+Down"), this), &QShortcut::activated, this, [this]() {
                  if (isVisible())
                          room_list_->nextRoom();
          });
        connect(
          new QShortcut(QKeySequence("Ctrl+Up"), this), &QShortcut::activated, this, [this]() {
                  if (isVisible())
                          room_list_->previousRoom();
          });

        connectivityTimer_.setInterval(CHECK_CONNECTIVITY_INTERVAL);
        connect(&connectivityTimer_, &QTimer::timeout, this, [=]() {
                if (http::client()->access_token().empty()) {
                        connectivityTimer_.stop();
                        return;
                }

                http::client()->versions(
                  [this](const mtx::responses::Versions &, mtx::http::RequestErr err) {
                          if (err) {
                                  emit connectionLost();
                                  return;
                          }

                          if (!isConnected_)
                                  emit connectionRestored();
                  });
        });

        connect(this, &ChatPage::loggedOut, this, &ChatPage::logout);

        connect(
          view_manager_, &TimelineViewManager::showRoomList, splitter, &Splitter::showFullRoomList);
        connect(view_manager_, &TimelineViewManager::inviteUsers, this, [this](QStringList users) {
                const auto room_id = current_room_.toStdString();

                for (int ii = 0; ii < users.size(); ++ii) {
                        QTimer::singleShot(ii * 500, this, [this, room_id, ii, users]() {
                                const auto user = users.at(ii);

                                http::client()->invite_user(
                                  room_id,
                                  user.toStdString(),
                                  [this, user](const mtx::responses::RoomInvite &,
                                               mtx::http::RequestErr err) {
                                          if (err) {
                                                  emit showNotification(
                                                    tr("Failed to invite user: %1").arg(user));
                                                  return;
                                          }

                                          emit showNotification(tr("Invited user: %1").arg(user));
                                  });
                        });
                }
        });

        connect(room_list_, &RoomList::roomChanged, this, [this](QString room_id) {
                this->current_room_ = room_id;
        });
        connect(room_list_, &RoomList::roomChanged, text_input_, &TextInputWidget::stopTyping);
        connect(room_list_, &RoomList::roomChanged, splitter, &Splitter::showChatView);
        connect(room_list_, &RoomList::roomChanged, text_input_, &TextInputWidget::focusLineEdit);
        connect(
          room_list_, &RoomList::roomChanged, view_manager_, &TimelineViewManager::setHistoryView);

        connect(room_list_, &RoomList::acceptInvite, this, [this](const QString &room_id) {
                joinRoom(room_id);
                room_list_->removeRoom(room_id, currentRoom() == room_id);
        });

        connect(room_list_, &RoomList::declineInvite, this, [this](const QString &room_id) {
                leaveRoom(room_id);
                room_list_->removeRoom(room_id, currentRoom() == room_id);
        });

        connect(
          text_input_, &TextInputWidget::startedTyping, this, &ChatPage::sendTypingNotifications);
        connect(typingRefresher_, &QTimer::timeout, this, &ChatPage::sendTypingNotifications);
        connect(text_input_, &TextInputWidget::stoppedTyping, this, [this]() {
                if (!userSettings_->typingNotifications())
                        return;

                typingRefresher_->stop();

                if (current_room_.isEmpty())
                        return;

                http::client()->stop_typing(
                  current_room_.toStdString(), [](mtx::http::RequestErr err) {
                          if (err) {
                                  nhlog::net()->warn("failed to stop typing notifications: {}",
                                                     err->matrix_error.error);
                          }
                  });
        });

        connect(view_manager_,
                &TimelineViewManager::updateRoomsLastMessage,
                room_list_,
                &RoomList::updateRoomDescription);

        connect(room_list_,
                SIGNAL(totalUnreadMessageCountUpdated(int)),
                this,
                SIGNAL(unreadMessages(int)));

        connect(text_input_,
                &TextInputWidget::sendTextMessage,
                view_manager_,
                &TimelineViewManager::queueTextMessage);

        connect(text_input_,
                &TextInputWidget::sendEmoteMessage,
                view_manager_,
                &TimelineViewManager::queueEmoteMessage);

        connect(text_input_, &TextInputWidget::sendJoinRoomRequest, this, &ChatPage::joinRoom);

        // invites and bans via quick command
        connect(text_input_, &TextInputWidget::sendInviteRoomRequest, this, &ChatPage::inviteUser);
        connect(text_input_, &TextInputWidget::sendKickRoomRequest, this, &ChatPage::kickUser);
        connect(text_input_, &TextInputWidget::sendBanRoomRequest, this, &ChatPage::banUser);
        connect(text_input_, &TextInputWidget::sendUnbanRoomRequest, this, &ChatPage::unbanUser);

        connect(
          text_input_, &TextInputWidget::changeRoomNick, this, [this](const QString &displayName) {
                  mtx::events::state::Member member;
                  member.display_name = displayName.toStdString();
                  member.avatar_url =
                    cache::avatarUrl(currentRoom(),
                                     QString::fromStdString(http::client()->user_id().to_string()))
                      .toStdString();
                  member.membership = mtx::events::state::Membership::Join;

                  http::client()->send_state_event(
                    currentRoom().toStdString(),
                    http::client()->user_id().to_string(),
                    member,
                    [](mtx::responses::EventId, mtx::http::RequestErr err) {
                            if (err)
                                    nhlog::net()->error("Failed to set room displayname: {}",
                                                        err->matrix_error.error);
                    });
          });

        connect(
          text_input_,
          &TextInputWidget::uploadMedia,
          this,
          [this](QSharedPointer<QIODevice> dev, QString mimeClass, const QString &fn) {
                  if (!dev->open(QIODevice::ReadOnly)) {
                          emit uploadFailed(
                            QString("Error while reading media: %1").arg(dev->errorString()));
                          return;
                  }

                  auto bin = dev->readAll();
                  QMimeDatabase db;
                  QMimeType mime = db.mimeTypeForData(bin);

                  auto payload = std::string(bin.data(), bin.size());
                  std::optional<mtx::crypto::EncryptedFile> encryptedFile;
                  if (cache::isRoomEncrypted(current_room_.toStdString())) {
                          mtx::crypto::BinaryBuf buf;
                          std::tie(buf, encryptedFile) = mtx::crypto::encrypt_file(payload);
                          payload                      = mtx::crypto::to_string(buf);
                  }

                  QSize dimensions;
                  QString blurhash;
                  if (mimeClass == "image") {
                          QImage img = utils::readImage(&bin);

                          dimensions = img.size();
                          if (img.height() > 200 && img.width() > 360)
                                  img = img.scaled(360, 200, Qt::KeepAspectRatioByExpanding);
                          std::vector<unsigned char> data;
                          for (int y = 0; y < img.height(); y++) {
                                  for (int x = 0; x < img.width(); x++) {
                                          auto p = img.pixel(x, y);
                                          data.push_back(static_cast<unsigned char>(qRed(p)));
                                          data.push_back(static_cast<unsigned char>(qGreen(p)));
                                          data.push_back(static_cast<unsigned char>(qBlue(p)));
                                  }
                          }
                          blurhash = QString::fromStdString(
                            blurhash::encode(data.data(), img.width(), img.height(), 4, 3));
                  }

                  http::client()->upload(
                    payload,
                    encryptedFile ? "application/octet-stream" : mime.name().toStdString(),
                    QFileInfo(fn).fileName().toStdString(),
                    [this,
                     room_id  = current_room_,
                     filename = fn,
                     encryptedFile,
                     mimeClass,
                     mime = mime.name(),
                     size = payload.size(),
                     dimensions,
                     blurhash](const mtx::responses::ContentURI &res, mtx::http::RequestErr err) {
                            if (err) {
                                    emit uploadFailed(
                                      tr("Failed to upload media. Please try again."));
                                    nhlog::net()->warn("failed to upload media: {} {} ({})",
                                                       err->matrix_error.error,
                                                       to_string(err->matrix_error.errcode),
                                                       static_cast<int>(err->status_code));
                                    return;
                            }

                            emit mediaUploaded(room_id,
                                               filename,
                                               encryptedFile,
                                               QString::fromStdString(res.content_uri),
                                               mimeClass,
                                               mime,
                                               size,
                                               dimensions,
                                               blurhash);
                    });
          });

        connect(this, &ChatPage::uploadFailed, this, [this](const QString &msg) {
                text_input_->hideUploadSpinner();
                emit showNotification(msg);
        });
        connect(this,
                &ChatPage::mediaUploaded,
                this,
                [this](QString roomid,
                       QString filename,
                       std::optional<mtx::crypto::EncryptedFile> encryptedFile,
                       QString url,
                       QString mimeClass,
                       QString mime,
                       qint64 dsize,
                       QSize dimensions,
                       QString blurhash) {
                        text_input_->hideUploadSpinner();

                        if (encryptedFile)
                                encryptedFile->url = url.toStdString();

                        if (mimeClass == "image")
                                view_manager_->queueImageMessage(roomid,
                                                                 filename,
                                                                 encryptedFile,
                                                                 url,
                                                                 mime,
                                                                 dsize,
                                                                 dimensions,
                                                                 blurhash);
                        else if (mimeClass == "audio")
                                view_manager_->queueAudioMessage(
                                  roomid, filename, encryptedFile, url, mime, dsize);
                        else if (mimeClass == "video")
                                view_manager_->queueVideoMessage(
                                  roomid, filename, encryptedFile, url, mime, dsize);
                        else
                                view_manager_->queueFileMessage(
                                  roomid, filename, encryptedFile, url, mime, dsize);
                });

        connect(text_input_, &TextInputWidget::callButtonPress, this, [this]() {
                if (callManager_->onActiveCall()) {
                        callManager_->hangUp();
                } else {
                        if (auto roomInfo = cache::singleRoomInfo(current_room_.toStdString());
                            roomInfo.member_count != 2) {
                                showNotification("Calls are limited to 1:1 rooms.");
                        } else {
                                std::vector<RoomMember> members(
                                  cache::getMembers(current_room_.toStdString()));
                                const RoomMember &callee =
                                  members.front().user_id == utils::localUser() ? members.back()
                                                                                : members.front();
                                auto dialog = new dialogs::PlaceCall(
                                  callee.user_id,
                                  callee.display_name,
                                  QString::fromStdString(roomInfo.name),
                                  QString::fromStdString(roomInfo.avatar_url),
                                  userSettings_,
                                  MainWindow::instance());
                                connect(dialog, &dialogs::PlaceCall::voice, this, [this]() {
<<<<<<< HEAD
                                        callManager_.sendInvite(current_room_, false);
                                });
                                connect(dialog, &dialogs::PlaceCall::video, this, [this]() {
                                        callManager_.sendInvite(current_room_, true);
=======
                                        callManager_->sendInvite(current_room_);
>>>>>>> 21438819
                                });
                                utils::centerWidget(dialog, MainWindow::instance());
                                dialog->show();
                        }
                }
        });

        connect(
          this, &ChatPage::updateGroupsInfo, communitiesList_, &CommunitiesList::setCommunities);

        connect(this, &ChatPage::leftRoom, this, &ChatPage::removeRoom);
        connect(this, &ChatPage::notificationsRetrieved, this, &ChatPage::sendNotifications);
        connect(this,
                &ChatPage::highlightedNotifsRetrieved,
                this,
                [](const mtx::responses::Notifications &notif) {
                        try {
                                cache::saveTimelineMentions(notif);
                        } catch (const lmdb::error &e) {
                                nhlog::db()->error("failed to save mentions: {}", e.what());
                        }
                });

        connect(communitiesList_,
                &CommunitiesList::communityChanged,
                this,
                [this](const QString &groupId) {
                        current_community_ = groupId;

                        if (groupId == "world")
                                room_list_->removeFilter();
                        else
                                room_list_->applyFilter(communitiesList_->roomList(groupId));
                });

        connect(&notificationsManager,
                &NotificationsManager::notificationClicked,
                this,
                [this](const QString &roomid, const QString &eventid) {
                        Q_UNUSED(eventid)
                        room_list_->highlightSelectedRoom(roomid);
                        activateWindow();
                });

        setGroupViewState(userSettings_->groupView());

        connect(userSettings_.data(),
                &UserSettings::groupViewStateChanged,
                this,
                &ChatPage::setGroupViewState);

        connect(this, &ChatPage::initializeRoomList, room_list_, &RoomList::initialize);
        connect(this,
                &ChatPage::initializeViews,
                view_manager_,
                [this](const mtx::responses::Rooms &rooms) { view_manager_->sync(rooms); });
        connect(this,
                &ChatPage::initializeEmptyViews,
                view_manager_,
                &TimelineViewManager::initWithMessages);
        connect(this,
                &ChatPage::initializeMentions,
                user_mentions_popup_,
                &popups::UserMentions::initializeMentions);
        connect(this, &ChatPage::syncUI, this, [this](const mtx::responses::Rooms &rooms) {
                try {
                        room_list_->cleanupInvites(cache::invites());
                } catch (const lmdb::error &e) {
                        nhlog::db()->error("failed to retrieve invites: {}", e.what());
                }

                view_manager_->sync(rooms);
                removeLeftRooms(rooms.leave);

                bool hasNotifications = false;
                for (const auto &room : rooms.join) {
                        auto room_id = QString::fromStdString(room.first);
                        updateRoomNotificationCount(
                          room_id,
                          room.second.unread_notifications.notification_count,
                          room.second.unread_notifications.highlight_count);

                        if (room.second.unread_notifications.notification_count > 0)
                                hasNotifications = true;
                }

                if (hasNotifications && userSettings_->hasNotifications())
                        http::client()->notifications(
                          5,
                          "",
                          "",
                          [this](const mtx::responses::Notifications &res,
                                 mtx::http::RequestErr err) {
                                  if (err) {
                                          nhlog::net()->warn(
                                            "failed to retrieve notifications: {} ({})",
                                            err->matrix_error.error,
                                            static_cast<int>(err->status_code));
                                          return;
                                  }

                                  emit notificationsRetrieved(std::move(res));
                          });
        });
        connect(this, &ChatPage::syncRoomlist, room_list_, &RoomList::sync);
        connect(this, &ChatPage::syncTags, communitiesList_, &CommunitiesList::syncTags);

        // Callbacks to update the user info (top left corner of the page).
        connect(this, &ChatPage::setUserAvatar, user_info_widget_, &UserInfoWidget::setAvatar);
        connect(this, &ChatPage::setUserDisplayName, this, [this](const QString &name) {
                auto userid = utils::localUser();
                user_info_widget_->setUserId(userid);
                user_info_widget_->setDisplayName(name);
        });

        connect(
          this, &ChatPage::tryInitialSyncCb, this, &ChatPage::tryInitialSync, Qt::QueuedConnection);
        connect(this, &ChatPage::trySyncCb, this, &ChatPage::trySync, Qt::QueuedConnection);
        connect(
          this,
          &ChatPage::tryDelayedSyncCb,
          this,
          [this]() { QTimer::singleShot(RETRY_TIMEOUT, this, &ChatPage::trySync); },
          Qt::QueuedConnection);

        connect(this,
                &ChatPage::newSyncResponse,
                this,
                &ChatPage::handleSyncResponse,
                Qt::QueuedConnection);

        connect(this, &ChatPage::dropToLoginPageCb, this, &ChatPage::dropToLoginPage);

        connectCallMessage<mtx::events::msg::CallInvite>();
        connectCallMessage<mtx::events::msg::CallCandidates>();
        connectCallMessage<mtx::events::msg::CallAnswer>();
        connectCallMessage<mtx::events::msg::CallHangUp>();
}

void
ChatPage::logout()
{
        deleteConfigs();

        resetUI();

        emit closing();
        connectivityTimer_.stop();
}

void
ChatPage::dropToLoginPage(const QString &msg)
{
        nhlog::ui()->info("dropping to the login page: {}", msg.toStdString());

        deleteConfigs();
        resetUI();

        http::client()->shutdown();
        connectivityTimer_.stop();

        emit showLoginPage(msg);
}

void
ChatPage::resetUI()
{
        room_list_->clear();
        user_info_widget_->reset();
        view_manager_->clearAll();

        emit unreadMessages(0);
}

void
ChatPage::focusMessageInput()
{
        this->text_input_->focusLineEdit();
}

void
ChatPage::deleteConfigs()
{
        QSettings settings;
        settings.beginGroup("auth");
        settings.remove("");
        settings.endGroup();
        settings.beginGroup("client");
        settings.remove("");
        settings.endGroup();
        settings.beginGroup("notifications");
        settings.remove("");
        settings.endGroup();

        cache::deleteData();
        http::client()->clear();
}

void
ChatPage::bootstrap(QString userid, QString homeserver, QString token)
{
        using namespace mtx::identifiers;

        try {
                http::client()->set_user(parse<User>(userid.toStdString()));
        } catch (const std::invalid_argument &e) {
                nhlog::ui()->critical("bootstrapped with invalid user_id: {}",
                                      userid.toStdString());
        }

        http::client()->set_server(homeserver.toStdString());
        http::client()->set_access_token(token.toStdString());

        // The Olm client needs the user_id & device_id that will be included
        // in the generated payloads & keys.
        olm::client()->set_user_id(http::client()->user_id().to_string());
        olm::client()->set_device_id(http::client()->device_id());

        try {
                cache::init(userid);

                connect(cache::client(),
                        &Cache::newReadReceipts,
                        view_manager_,
                        &TimelineViewManager::updateReadReceipts);

                connect(
                  cache::client(), &Cache::roomReadStatus, room_list_, &RoomList::updateReadStatus);

                connect(cache::client(),
                        &Cache::removeNotification,
                        &notificationsManager,
                        &NotificationsManager::removeNotification);

                const bool isInitialized = cache::isInitialized();
                const auto cacheVersion  = cache::formatVersion();

                callManager_->refreshTurnServer();

                if (!isInitialized) {
                        cache::setCurrentFormat();
                } else {
                        if (cacheVersion == cache::CacheVersion::Current) {
                                loadStateFromCache();
                                return;
                        } else if (cacheVersion == cache::CacheVersion::Older) {
                                if (!cache::runMigrations()) {
                                        QMessageBox::critical(
                                          this,
                                          tr("Cache migration failed!"),
                                          tr("Migrating the cache to the current version failed. "
                                             "This can have different reasons. Please open an "
                                             "issue and try to use an older version in the mean "
                                             "time. Alternatively you can try deleting the cache "
                                             "manually."));
                                        QCoreApplication::quit();
                                }
                                loadStateFromCache();
                                return;
                        } else if (cacheVersion == cache::CacheVersion::Newer) {
                                QMessageBox::critical(
                                  this,
                                  tr("Incompatible cache version"),
                                  tr("The cache on your disk is newer than this version of Nheko "
                                     "supports. Please update or clear your cache."));
                                QCoreApplication::quit();
                                return;
                        }
                }

        } catch (const lmdb::error &e) {
                nhlog::db()->critical("failure during boot: {}", e.what());
                cache::deleteData();
                nhlog::net()->info("falling back to initial sync");
        }

        try {
                // It's the first time syncing with this device
                // There isn't a saved olm account to restore.
                nhlog::crypto()->info("creating new olm account");
                olm::client()->create_new_account();
                cache::saveOlmAccount(olm::client()->save(STORAGE_SECRET_KEY));
        } catch (const lmdb::error &e) {
                nhlog::crypto()->critical("failed to save olm account {}", e.what());
                emit dropToLoginPageCb(QString::fromStdString(e.what()));
                return;
        } catch (const mtx::crypto::olm_exception &e) {
                nhlog::crypto()->critical("failed to create new olm account {}", e.what());
                emit dropToLoginPageCb(QString::fromStdString(e.what()));
                return;
        }

        getProfileInfo();
        tryInitialSync();
}

void
ChatPage::loadStateFromCache()
{
        emit contentLoaded();

        nhlog::db()->info("restoring state from cache");

        try {
                cache::restoreSessions();
                olm::client()->load(cache::restoreOlmAccount(), STORAGE_SECRET_KEY);

                emit initializeEmptyViews(cache::client()->roomIds());
                emit initializeRoomList(cache::roomInfo());
                emit initializeMentions(cache::getTimelineMentions());
                emit syncTags(cache::roomInfo().toStdMap());

                cache::calculateRoomReadStatus();

        } catch (const mtx::crypto::olm_exception &e) {
                nhlog::crypto()->critical("failed to restore olm account: {}", e.what());
                emit dropToLoginPageCb(tr("Failed to restore OLM account. Please login again."));
                return;
        } catch (const lmdb::error &e) {
                nhlog::db()->critical("failed to restore cache: {}", e.what());
                emit dropToLoginPageCb(tr("Failed to restore save data. Please login again."));
                return;
        } catch (const json::exception &e) {
                nhlog::db()->critical("failed to parse cache data: {}", e.what());
                return;
        }

        nhlog::crypto()->info("ed25519   : {}", olm::client()->identity_keys().ed25519);
        nhlog::crypto()->info("curve25519: {}", olm::client()->identity_keys().curve25519);

        getProfileInfo();

        // Start receiving events.
        emit trySyncCb();
}

void
ChatPage::showQuickSwitcher()
{
        auto dialog = new QuickSwitcher(this);

        connect(dialog, &QuickSwitcher::roomSelected, room_list_, &RoomList::highlightSelectedRoom);
        connect(dialog, &QuickSwitcher::closing, this, [this]() {
                MainWindow::instance()->hideOverlay();
                text_input_->setFocus(Qt::FocusReason::PopupFocusReason);
        });

        MainWindow::instance()->showTransparentOverlayModal(dialog);
}

void
ChatPage::removeRoom(const QString &room_id)
{
        try {
                cache::removeRoom(room_id);
                cache::removeInvite(room_id.toStdString());
        } catch (const lmdb::error &e) {
                nhlog::db()->critical("failure while removing room: {}", e.what());
                // TODO: Notify the user.
        }

        room_list_->removeRoom(room_id, room_id == current_room_);
}

void
ChatPage::removeLeftRooms(const std::map<std::string, mtx::responses::LeftRoom> &rooms)
{
        for (auto it = rooms.cbegin(); it != rooms.cend(); ++it) {
                const auto room_id = QString::fromStdString(it->first);
                room_list_->removeRoom(room_id, room_id == current_room_);
        }
}

void
ChatPage::setGroupViewState(bool isEnabled)
{
        if (!isEnabled) {
                communitiesList_->communityChanged("world");
                communitiesList_->hide();

                return;
        }

        communitiesList_->show();
}

void
ChatPage::updateRoomNotificationCount(const QString &room_id,
                                      uint16_t notification_count,
                                      uint16_t highlight_count)
{
        room_list_->updateUnreadMessageCount(room_id, notification_count, highlight_count);
}

void
ChatPage::sendNotifications(const mtx::responses::Notifications &res)
{
        for (const auto &item : res.notifications) {
                const auto event_id = mtx::accessors::event_id(item.event);

                try {
                        if (item.read) {
                                cache::removeReadNotification(event_id);
                                continue;
                        }

                        if (!cache::isNotificationSent(event_id)) {
                                const auto room_id = QString::fromStdString(item.room_id);
                                const auto user_id =
                                  QString::fromStdString(mtx::accessors::sender(item.event));

                                // We should only sent one notification per event.
                                cache::markSentNotification(event_id);

                                // Don't send a notification when the current room is opened.
                                if (isRoomActive(room_id))
                                        continue;

                                if (userSettings_->hasAlertOnNotification()) {
                                        QApplication::alert(this);
                                }

                                if (userSettings_->hasDesktopNotifications()) {
                                        auto info = cache::singleRoomInfo(item.room_id);

                                        AvatarProvider::resolve(
                                          QString::fromStdString(info.avatar_url),
                                          96,
                                          this,
                                          [this, room_id, event_id, item, user_id, info](
                                            QPixmap image) {
                                                  notificationsManager.postNotification(
                                                    room_id,
                                                    QString::fromStdString(event_id),
                                                    QString::fromStdString(info.name),
                                                    cache::displayName(room_id, user_id),
                                                    utils::event_body(item.event),
                                                    image.toImage());
                                          });
                                }
                        }
                } catch (const lmdb::error &e) {
                        nhlog::db()->warn("error while sending notification: {}", e.what());
                }
        }
}

void
ChatPage::showNotificationsDialog(const QPoint &widgetPos)
{
        auto notifDialog = user_mentions_popup_;

        notifDialog->setGeometry(
          widgetPos.x() - (width() / 10), widgetPos.y() + 25, width() / 5, height() / 2);

        notifDialog->raise();
        notifDialog->showPopup();
}

void
ChatPage::tryInitialSync()
{
        nhlog::crypto()->info("ed25519   : {}", olm::client()->identity_keys().ed25519);
        nhlog::crypto()->info("curve25519: {}", olm::client()->identity_keys().curve25519);

        // Upload one time keys for the device.
        nhlog::crypto()->info("generating one time keys");
        olm::client()->generate_one_time_keys(MAX_ONETIME_KEYS);

        http::client()->upload_keys(
          olm::client()->create_upload_keys_request(),
          [this](const mtx::responses::UploadKeys &res, mtx::http::RequestErr err) {
                  if (err) {
                          const int status_code = static_cast<int>(err->status_code);

                          if (status_code == 404) {
                                  nhlog::net()->warn(
                                    "skipping key uploading. server doesn't provide /keys/upload");
                                  return startInitialSync();
                          }

                          nhlog::crypto()->critical("failed to upload one time keys: {} {}",
                                                    err->matrix_error.error,
                                                    status_code);

                          QString errorMsg(tr("Failed to setup encryption keys. Server response: "
                                              "%1 %2. Please try again later.")
                                             .arg(QString::fromStdString(err->matrix_error.error))
                                             .arg(status_code));

                          emit dropToLoginPageCb(errorMsg);
                          return;
                  }

                  olm::mark_keys_as_published();

                  for (const auto &entry : res.one_time_key_counts)
                          nhlog::net()->info(
                            "uploaded {} {} one-time keys", entry.second, entry.first);

                  startInitialSync();
          });
}

void
ChatPage::startInitialSync()
{
        nhlog::net()->info("trying initial sync");

        mtx::http::SyncOpts opts;
        opts.timeout      = 0;
        opts.set_presence = currentPresence();

        http::client()->sync(
          opts, [this](const mtx::responses::Sync &res, mtx::http::RequestErr err) {
                  // TODO: Initial Sync should include mentions as well...

                  if (err) {
                          const auto error      = QString::fromStdString(err->matrix_error.error);
                          const auto msg        = tr("Please try to login again: %1").arg(error);
                          const auto err_code   = mtx::errors::to_string(err->matrix_error.errcode);
                          const int status_code = static_cast<int>(err->status_code);

                          nhlog::net()->error("initial sync error: {} {}", status_code, err_code);

                          // non http related errors
                          if (status_code <= 0 || status_code >= 600) {
                                  startInitialSync();
                                  return;
                          }

                          switch (status_code) {
                          case 502:
                          case 504:
                          case 524: {
                                  startInitialSync();
                                  return;
                          }
                          default: {
                                  emit dropToLoginPageCb(msg);
                                  return;
                          }
                          }
                  }

                  nhlog::net()->info("initial sync completed");

                  try {
                          cache::client()->saveState(res);

                          olm::handle_to_device_messages(res.to_device.events);

                          emit initializeViews(std::move(res.rooms));
                          emit initializeRoomList(cache::roomInfo());
                          emit initializeMentions(cache::getTimelineMentions());

                          cache::calculateRoomReadStatus();
                          emit syncTags(cache::roomInfo().toStdMap());
                  } catch (const lmdb::error &e) {
                          nhlog::db()->error("failed to save state after initial sync: {}",
                                             e.what());
                          startInitialSync();
                          return;
                  }

                  emit trySyncCb();
                  emit contentLoaded();
          });
}

void
ChatPage::handleSyncResponse(const mtx::responses::Sync &res)
{
        nhlog::net()->debug("sync completed: {}", res.next_batch);

        // Ensure that we have enough one-time keys available.
        ensureOneTimeKeyCount(res.device_one_time_keys_count);

        // TODO: fine grained error handling
        try {
                cache::client()->saveState(res);
                olm::handle_to_device_messages(res.to_device.events);

                auto updates = cache::getRoomInfo(cache::client()->roomsWithStateUpdates(res));

                emit syncRoomlist(updates);

                emit syncUI(res.rooms);

                emit syncTags(cache::getRoomInfo(cache::client()->roomsWithTagUpdates(res)));

                // if we process a lot of syncs (1 every 200ms), this means we clean the
                // db every 100s
                static int syncCounter = 0;
                if (syncCounter++ >= 500) {
                        cache::deleteOldData();
                        syncCounter = 0;
                }
        } catch (const lmdb::map_full_error &e) {
                nhlog::db()->error("lmdb is full: {}", e.what());
                cache::deleteOldData();
        } catch (const lmdb::error &e) {
                nhlog::db()->error("saving sync response: {}", e.what());
        }

        emit trySyncCb();
}

void
ChatPage::trySync()
{
        mtx::http::SyncOpts opts;
        opts.set_presence = currentPresence();

        if (!connectivityTimer_.isActive())
                connectivityTimer_.start();

        try {
                opts.since = cache::nextBatchToken();
        } catch (const lmdb::error &e) {
                nhlog::db()->error("failed to retrieve next batch token: {}", e.what());
                return;
        }

        http::client()->sync(
          opts,
          [this, since = cache::nextBatchToken()](const mtx::responses::Sync &res,
                                                  mtx::http::RequestErr err) {
                  if (since != cache::nextBatchToken()) {
                          nhlog::net()->warn("Duplicate sync, dropping");
                          return;
                  }

                  if (err) {
                          const auto error      = QString::fromStdString(err->matrix_error.error);
                          const auto msg        = tr("Please try to login again: %1").arg(error);
                          const auto err_code   = mtx::errors::to_string(err->matrix_error.errcode);
                          const int status_code = static_cast<int>(err->status_code);

                          if ((http::is_logged_in() &&
                               (err->matrix_error.errcode ==
                                  mtx::errors::ErrorCode::M_UNKNOWN_TOKEN ||
                                err->matrix_error.errcode ==
                                  mtx::errors::ErrorCode::M_MISSING_TOKEN)) ||
                              !http::is_logged_in()) {
                                  emit dropToLoginPageCb(msg);
                                  return;
                          }

                          nhlog::net()->error("sync error: {} {}", status_code, err_code);
                          emit tryDelayedSyncCb();
                          return;
                  }

                  emit newSyncResponse(res);
          });
}

void
ChatPage::joinRoom(const QString &room)
{
        const auto room_id = room.toStdString();

        http::client()->join_room(
          room_id, [this, room_id](const mtx::responses::RoomId &, mtx::http::RequestErr err) {
                  if (err) {
                          emit showNotification(
                            tr("Failed to join room: %1")
                              .arg(QString::fromStdString(err->matrix_error.error)));
                          return;
                  }

                  emit tr("You joined the room");

                  // We remove any invites with the same room_id.
                  try {
                          cache::removeInvite(room_id);
                  } catch (const lmdb::error &e) {
                          emit showNotification(tr("Failed to remove invite: %1").arg(e.what()));
                  }
          });
}

void
ChatPage::createRoom(const mtx::requests::CreateRoom &req)
{
        http::client()->create_room(
          req, [this](const mtx::responses::CreateRoom &res, mtx::http::RequestErr err) {
                  if (err) {
                          const auto err_code   = mtx::errors::to_string(err->matrix_error.errcode);
                          const auto error      = err->matrix_error.error;
                          const int status_code = static_cast<int>(err->status_code);

                          nhlog::net()->warn(
                            "failed to create room: {} {} ({})", error, err_code, status_code);

                          emit showNotification(
                            tr("Room creation failed: %1").arg(QString::fromStdString(error)));
                          return;
                  }

                  emit showNotification(
                    tr("Room %1 created.").arg(QString::fromStdString(res.room_id.to_string())));
          });
}

void
ChatPage::leaveRoom(const QString &room_id)
{
        http::client()->leave_room(
          room_id.toStdString(),
          [this, room_id](const mtx::responses::Empty &, mtx::http::RequestErr err) {
                  if (err) {
                          emit showNotification(
                            tr("Failed to leave room: %1")
                              .arg(QString::fromStdString(err->matrix_error.error)));
                          return;
                  }

                  emit leftRoom(room_id);
          });
}

void
ChatPage::inviteUser(QString userid, QString reason)
{
        auto room = current_room_;

        if (QMessageBox::question(this,
                                  tr("Confirm invite"),
                                  tr("Do you really want to invite %1 (%2)?")
                                    .arg(cache::displayName(current_room_, userid))
                                    .arg(userid)) != QMessageBox::Yes)
                return;

        http::client()->invite_user(
          room.toStdString(),
          userid.toStdString(),
          [this, userid, room](const mtx::responses::Empty &, mtx::http::RequestErr err) {
                  if (err) {
                          emit showNotification(
                            tr("Failed to invite %1 to %2: %3")
                              .arg(userid)
                              .arg(room)
                              .arg(QString::fromStdString(err->matrix_error.error)));
                  } else
                          emit showNotification(tr("Invited user: %1").arg(userid));
          },
          reason.trimmed().toStdString());
}
void
ChatPage::kickUser(QString userid, QString reason)
{
        auto room = current_room_;

        if (QMessageBox::question(this,
                                  tr("Confirm kick"),
                                  tr("Do you really want to kick %1 (%2)?")
                                    .arg(cache::displayName(current_room_, userid))
                                    .arg(userid)) != QMessageBox::Yes)
                return;

        http::client()->kick_user(
          room.toStdString(),
          userid.toStdString(),
          [this, userid, room](const mtx::responses::Empty &, mtx::http::RequestErr err) {
                  if (err) {
                          emit showNotification(
                            tr("Failed to kick %1 to %2: %3")
                              .arg(userid)
                              .arg(room)
                              .arg(QString::fromStdString(err->matrix_error.error)));
                  } else
                          emit showNotification(tr("Kicked user: %1").arg(userid));
          },
          reason.trimmed().toStdString());
}
void
ChatPage::banUser(QString userid, QString reason)
{
        auto room = current_room_;

        if (QMessageBox::question(this,
                                  tr("Confirm ban"),
                                  tr("Do you really want to ban %1 (%2)?")
                                    .arg(cache::displayName(current_room_, userid))
                                    .arg(userid)) != QMessageBox::Yes)
                return;

        http::client()->ban_user(
          room.toStdString(),
          userid.toStdString(),
          [this, userid, room](const mtx::responses::Empty &, mtx::http::RequestErr err) {
                  if (err) {
                          emit showNotification(
                            tr("Failed to ban %1 in %2: %3")
                              .arg(userid)
                              .arg(room)
                              .arg(QString::fromStdString(err->matrix_error.error)));
                  } else
                          emit showNotification(tr("Banned user: %1").arg(userid));
          },
          reason.trimmed().toStdString());
}
void
ChatPage::unbanUser(QString userid, QString reason)
{
        auto room = current_room_;

        if (QMessageBox::question(this,
                                  tr("Confirm unban"),
                                  tr("Do you really want to unban %1 (%2)?")
                                    .arg(cache::displayName(current_room_, userid))
                                    .arg(userid)) != QMessageBox::Yes)
                return;

        http::client()->unban_user(
          room.toStdString(),
          userid.toStdString(),
          [this, userid, room](const mtx::responses::Empty &, mtx::http::RequestErr err) {
                  if (err) {
                          emit showNotification(
                            tr("Failed to unban %1 in %2: %3")
                              .arg(userid)
                              .arg(room)
                              .arg(QString::fromStdString(err->matrix_error.error)));
                  } else
                          emit showNotification(tr("Unbanned user: %1").arg(userid));
          },
          reason.trimmed().toStdString());
}

void
ChatPage::receivedSessionKey(const std::string &room_id, const std::string &session_id)
{
        view_manager_->receivedSessionKey(room_id, session_id);
}

void
ChatPage::sendTypingNotifications()
{
        if (!userSettings_->typingNotifications())
                return;

        http::client()->start_typing(
          current_room_.toStdString(), 10'000, [](mtx::http::RequestErr err) {
                  if (err) {
                          nhlog::net()->warn("failed to send typing notification: {}",
                                             err->matrix_error.error);
                  }
          });
}

QString
ChatPage::status() const
{
        return QString::fromStdString(cache::statusMessage(utils::localUser().toStdString()));
}

void
ChatPage::setStatus(const QString &status)
{
        http::client()->put_presence_status(
          currentPresence(), status.toStdString(), [](mtx::http::RequestErr err) {
                  if (err) {
                          nhlog::net()->warn("failed to set presence status_msg: {}",
                                             err->matrix_error.error);
                  }
          });
}

mtx::presence::PresenceState
ChatPage::currentPresence() const
{
        switch (userSettings_->presence()) {
        case UserSettings::Presence::Online:
                return mtx::presence::online;
        case UserSettings::Presence::Unavailable:
                return mtx::presence::unavailable;
        case UserSettings::Presence::Offline:
                return mtx::presence::offline;
        default:
                return mtx::presence::online;
        }
}

void
ChatPage::ensureOneTimeKeyCount(const std::map<std::string, uint16_t> &counts)
{
        for (const auto &entry : counts) {
                if (entry.second < MAX_ONETIME_KEYS) {
                        const int nkeys = MAX_ONETIME_KEYS - entry.second;

                        nhlog::crypto()->info("uploading {} {} keys", nkeys, entry.first);
                        olm::client()->generate_one_time_keys(nkeys);

                        http::client()->upload_keys(
                          olm::client()->create_upload_keys_request(),
                          [](const mtx::responses::UploadKeys &, mtx::http::RequestErr err) {
                                  if (err) {
                                          nhlog::crypto()->warn(
                                            "failed to update one-time keys: {} {}",
                                            err->matrix_error.error,
                                            static_cast<int>(err->status_code));
                                          return;
                                  }

                                  olm::mark_keys_as_published();
                          });
                }
        }
}

void
ChatPage::getProfileInfo()
{
        const auto userid = utils::localUser().toStdString();

        http::client()->get_profile(
          userid, [this](const mtx::responses::Profile &res, mtx::http::RequestErr err) {
                  if (err) {
                          nhlog::net()->warn("failed to retrieve own profile info");
                          return;
                  }

                  emit setUserDisplayName(QString::fromStdString(res.display_name));

                  emit setUserAvatar(QString::fromStdString(res.avatar_url));
          });

        http::client()->joined_groups(
          [this](const mtx::responses::JoinedGroups &res, mtx::http::RequestErr err) {
                  if (err) {
                          nhlog::net()->critical("failed to retrieve joined groups: {} {}",
                                                 static_cast<int>(err->status_code),
                                                 err->matrix_error.error);
                          return;
                  }

                  emit updateGroupsInfo(res);
          });
}

void
ChatPage::hideSideBars()
{
        // Don't hide side bar, if we are currently only showing the side bar!
        if (view_manager_->getWidget()->isVisible()) {
                communitiesList_->hide();
                sideBar_->hide();
        }
        view_manager_->enableBackButton();
}

void
ChatPage::showSideBars()
{
        if (userSettings_->groupView())
                communitiesList_->show();

        sideBar_->show();
        view_manager_->disableBackButton();
        content_->show();
}

uint64_t
ChatPage::timelineWidth()
{
        int sidebarWidth = sideBar_->minimumSize().width();
        sidebarWidth += communitiesList_->minimumSize().width();
        nhlog::ui()->info("timelineWidth: {}", size().width() - sidebarWidth);

        return size().width() - sidebarWidth;
}

void
ChatPage::initiateLogout()
{
        http::client()->logout([this](const mtx::responses::Logout &, mtx::http::RequestErr err) {
                if (err) {
                        // TODO: handle special errors
                        emit contentLoaded();
                        nhlog::net()->warn("failed to logout: {} - {}",
                                           mtx::errors::to_string(err->matrix_error.errcode),
                                           err->matrix_error.error);
                        return;
                }

                emit loggedOut();
        });

        emit showOverlayProgressBar();
}

template<typename T>
void
ChatPage::connectCallMessage()
{
        connect(callManager_,
                qOverload<const QString &, const T &>(&CallManager::newMessage),
                view_manager_,
                qOverload<const QString &, const T &>(&TimelineViewManager::queueCallMessage));
}<|MERGE_RESOLUTION|>--- conflicted
+++ resolved
@@ -72,10 +72,7 @@
   , isConnected_(true)
   , userSettings_{userSettings}
   , notificationsManager(this)
-<<<<<<< HEAD
-=======
-  , callManager_(new CallManager(userSettings, this))
->>>>>>> 21438819
+  , callManager_(new CallManager(this))
 {
         setObjectName("chatPage");
 
@@ -460,14 +457,10 @@
                                   userSettings_,
                                   MainWindow::instance());
                                 connect(dialog, &dialogs::PlaceCall::voice, this, [this]() {
-<<<<<<< HEAD
-                                        callManager_.sendInvite(current_room_, false);
+                                        callManager_->sendInvite(current_room_, false);
                                 });
                                 connect(dialog, &dialogs::PlaceCall::video, this, [this]() {
-                                        callManager_.sendInvite(current_room_, true);
-=======
-                                        callManager_->sendInvite(current_room_);
->>>>>>> 21438819
+                                        callManager_->sendInvite(current_room_, true);
                                 });
                                 utils::centerWidget(dialog, MainWindow::instance());
                                 dialog->show();
