--- conflicted
+++ resolved
@@ -73,21 +73,16 @@
         Q_PROPERTY(
           QString emojiFont READ emojiFont WRITE setEmojiFontFamily NOTIFY emojiFontChanged)
         Q_PROPERTY(Presence presence READ presence WRITE setPresence NOTIFY presenceChanged)
-        Q_PROPERTY(
-          bool useStunServer READ useStunServer WRITE setUseStunServer NOTIFY useStunServerChanged)
-<<<<<<< HEAD
         Q_PROPERTY(QString microphone READ microphone WRITE setMicrophone NOTIFY microphoneChanged)
         Q_PROPERTY(QString camera READ camera WRITE setCamera NOTIFY cameraChanged)
         Q_PROPERTY(QString cameraResolution READ cameraResolution WRITE setCameraResolution NOTIFY
                      cameraResolutionChanged)
         Q_PROPERTY(QString cameraFrameRate READ cameraFrameRate WRITE setCameraFrameRate NOTIFY
                      cameraFrameRateChanged)
-=======
-        Q_PROPERTY(QString defaultAudioSource READ defaultAudioSource WRITE setDefaultAudioSource
-                     NOTIFY defaultAudioSourceChanged)
+        Q_PROPERTY(
+          bool useStunServer READ useStunServer WRITE setUseStunServer NOTIFY useStunServerChanged)
         Q_PROPERTY(bool shareKeysWithTrustedUsers READ shareKeysWithTrustedUsers WRITE
                      setShareKeysWithTrustedUsers NOTIFY shareKeysWithTrustedUsersChanged)
->>>>>>> 80474426
 
 public:
         UserSettings();
@@ -130,11 +125,7 @@
         void setCameraResolution(QString resolution);
         void setCameraFrameRate(QString frameRate);
         void setUseStunServer(bool state);
-<<<<<<< HEAD
-=======
-        void setDefaultAudioSource(const QString &deviceName);
         void setShareKeysWithTrustedUsers(bool state);
->>>>>>> 80474426
 
         QString theme() const { return !theme_.isEmpty() ? theme_ : defaultTheme_; }
         bool messageHoverHighlight() const { return messageHoverHighlight_; }
@@ -166,11 +157,7 @@
         QString cameraResolution() const { return cameraResolution_; }
         QString cameraFrameRate() const { return cameraFrameRate_; }
         bool useStunServer() const { return useStunServer_; }
-<<<<<<< HEAD
-=======
-        QString defaultAudioSource() const { return defaultAudioSource_; }
         bool shareKeysWithTrustedUsers() const { return shareKeysWithTrustedUsers_; }
->>>>>>> 80474426
 
 signals:
         void groupViewStateChanged(bool state);
@@ -199,11 +186,7 @@
         void cameraResolutionChanged(QString resolution);
         void cameraFrameRateChanged(QString frameRate);
         void useStunServerChanged(bool state);
-<<<<<<< HEAD
-=======
-        void defaultAudioSourceChanged(const QString &deviceName);
         void shareKeysWithTrustedUsersChanged(bool state);
->>>>>>> 80474426
 
 private:
         // Default to system theme if QT_QPA_PLATFORMTHEME var is set.
