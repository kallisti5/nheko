import "./delegates"
import "./device-verification"
import "./emoji"
import QtGraphicalEffects 1.0
import QtQuick 2.9
import QtQuick.Controls 2.3
import QtQuick.Layouts 1.3
import QtQuick.Window 2.2
import im.nheko 1.0
import im.nheko.EmojiModel 1.0

Page {
    id: timelineRoot

    property var colors: currentActivePalette
    property var systemInactive
    property var inactiveColors: currentInactivePalette ? currentInactivePalette : systemInactive
    property int avatarSize: 40
    property real highlightHue: colors.highlight.hslHue
    property real highlightSat: colors.highlight.hslSaturation
    property real highlightLight: colors.highlight.hslLightness

    palette: colors

    FontMetrics {
        id: fontMetrics
    }

    EmojiPicker {
        id: emojiPopup

        width: 7 * 52 + 20
        height: 6 * 52
        colors: palette

        model: EmojiProxyModel {
            category: EmojiCategory.People

            sourceModel: EmojiModel {
            }

        }

    }

    Component {
        id: userProfileComponent

        UserProfile {
        }

    }

    Menu {
        id: messageContextMenu

        property string eventId
        property int eventType
        property bool isEncrypted

        function show(eventId_, eventType_, isEncrypted_, showAt_, position) {
            eventId = eventId_;
            eventType = eventType_;
            isEncrypted = isEncrypted_;
            if (position)
                popup(position, showAt_);
            else
                popup(showAt_);
        }

        modal: true

        MenuItem {
            text: qsTr("React")
            onClicked: emojiPopup.show(messageContextMenu.parent, messageContextMenu.eventId)
        }

        MenuItem {
            text: qsTr("Reply")
            onClicked: TimelineManager.timeline.replyAction(messageContextMenu.eventId)
        }

        MenuItem {
            text: qsTr("Read receipts")
            onTriggered: TimelineManager.timeline.readReceiptsAction(messageContextMenu.eventId)
        }

        MenuItem {
            text: qsTr("Mark as read")
        }

        MenuItem {
            text: qsTr("View raw message")
            onTriggered: TimelineManager.timeline.viewRawMessage(messageContextMenu.eventId)
        }

        MenuItem {
            visible: messageContextMenu.isEncrypted
            height: visible ? implicitHeight : 0
            text: qsTr("View decrypted raw message")
            onTriggered: TimelineManager.timeline.viewDecryptedRawMessage(messageContextMenu.eventId)
        }

        MenuItem {
            text: qsTr("Redact message")
            onTriggered: TimelineManager.timeline.redactEvent(messageContextMenu.eventId)
        }

        MenuItem {
            visible: messageContextMenu.eventType == MtxEvent.ImageMessage || messageContextMenu.eventType == MtxEvent.VideoMessage || messageContextMenu.eventType == MtxEvent.AudioMessage || messageContextMenu.eventType == MtxEvent.FileMessage || messageContextMenu.eventType == MtxEvent.Sticker
            height: visible ? implicitHeight : 0
            text: qsTr("Save as")
            onTriggered: TimelineManager.timeline.saveMedia(messageContextMenu.eventId)
        }

    }

    Rectangle {
        anchors.fill: parent
        color: colors.window

        Component {
            id: deviceVerificationDialog

            DeviceVerification {
            }

        }

        Connections {
            function onNewDeviceVerificationRequest(flow, transactionId, userId, deviceId, isRequest) {
                var dialog = deviceVerificationDialog.createObject(timelineRoot, {
                    "flow": flow
                });
                dialog.show();
            }

            target: TimelineManager
        }

        Connections {
            function onOpenProfile(profile) {
                var userProfile = userProfileComponent.createObject(timelineRoot, {
                    "profile": profile
                });
                userProfile.show();
            }

            target: TimelineManager.timeline
        }

        Label {
            visible: !TimelineManager.timeline && !TimelineManager.isInitialSync
            anchors.centerIn: parent
            text: qsTr("No room open")
            font.pointSize: 24
            color: colors.text
        }

        BusyIndicator {
            visible: running
            anchors.centerIn: parent
            running: TimelineManager.isInitialSync
            height: 200
            width: 200
            z: 3
        }

        ColumnLayout {
            visible: TimelineManager.timeline != null
            anchors.fill: parent
            spacing: 0

            TopBar {
            }

            Rectangle {
                Layout.fillWidth: true
                height: 1
                z: 3
                color: colors.mid
            }

<<<<<<< HEAD
            StackLayout {
                id: stackLayout
                currentIndex: 0

                Connections {
                    target: TimelineManager
                    function onActiveTimelineChanged() {
                        stackLayout.currentIndex = 0;
                    }
                }

                ListView {
                    id: chat

                    property int delegateMaxWidth: (Settings.timelineMaxWidth > 100 && (parent.width - Settings.timelineMaxWidth) > scrollbar.width * 2) ? Settings.timelineMaxWidth : (parent.width - scrollbar.width * 2)

                    visible: TimelineManager.timeline != null
                    cacheBuffer: 400
                    Layout.fillWidth: true
                    Layout.fillHeight: true
                    model: TimelineManager.timeline
                    boundsBehavior: Flickable.StopAtBounds
                    pixelAligned: true
                    spacing: 4
                    verticalLayoutDirection: ListView.BottomToTop
                    onCountChanged: {
                        if (atYEnd)
                            model.currentIndex = 0;

                    } // Mark last event as read, since we are at the bottom

                    ScrollHelper {
                        flickable: parent
                        anchors.fill: parent
                    }

                    Shortcut {
                        sequence: StandardKey.MoveToPreviousPage
                        onActivated: {
                            chat.contentY = chat.contentY - chat.height / 2;
                            chat.returnToBounds();
                        }
                    }

                    Shortcut {
                        sequence: StandardKey.MoveToNextPage
                        onActivated: {
                            chat.contentY = chat.contentY + chat.height / 2;
                            chat.returnToBounds();
                        }
                    }

                    Shortcut {
                        sequence: StandardKey.Cancel
                        onActivated: chat.model.reply = undefined
                    }

                    Shortcut {
                        sequence: "Alt+Up"
                        onActivated: chat.model.reply = chat.model.indexToId(chat.model.reply ? chat.model.idToIndex(chat.model.reply) + 1 : 0)
                    }

                    Shortcut {
                        sequence: "Alt+Down"
                        onActivated: {
                            var idx = chat.model.reply ? chat.model.idToIndex(chat.model.reply) - 1 : -1;
                            chat.model.reply = idx >= 0 ? chat.model.indexToId(idx) : undefined;
                        }
                    }

                    Component {
                        id: userProfileComponent

                        UserProfile {
                        }

                    }

                    section {
                        property: "section"
                    }

                    Component {
                        id: sectionHeader

                        Column {
                            property var modelData
                            property string section
                            property string nextSection

                            topPadding: 4
                            bottomPadding: 4
                            spacing: 8
                            visible: !!modelData
                            width: parent.width
                            height: (section.includes(" ") ? dateBubble.height + 8 + userName.height : userName.height) + 8

                            Label {
                                id: dateBubble

                                anchors.horizontalCenter: parent ? parent.horizontalCenter : undefined
                                visible: section.includes(" ")
                                text: chat.model.formatDateSeparator(modelData.timestamp)
                                color: colors.text
                                height: fontMetrics.height * 1.4
                                width: contentWidth * 1.2
                                horizontalAlignment: Text.AlignHCenter
                                verticalAlignment: Text.AlignVCenter

                                background: Rectangle {
                                    radius: parent.height / 2
                                    color: colors.base
                                }

                            }

                            Row {
                                height: userName.height
                                spacing: 8

                                Avatar {
                                    width: avatarSize
                                    height: avatarSize
                                    url: chat.model.avatarUrl(modelData.userId).replace("mxc://", "image://MxcImage/")
                                    displayName: modelData.userName
                                    userid: modelData.userId

                                    MouseArea {
                                        anchors.fill: parent
                                        onClicked: chat.model.openUserProfile(modelData.userId)
                                        cursorShape: Qt.PointingHandCursor
                                        propagateComposedEvents: true
                                    }

                                }

                                Label {
                                    id: userName

                                    text: TimelineManager.escapeEmoji(modelData.userName)
                                    color: TimelineManager.userColor(modelData.userId, colors.window)
                                    textFormat: Text.RichText

                                    MouseArea {
                                        anchors.fill: parent
                                        Layout.alignment: Qt.AlignHCenter
                                        onClicked: chat.model.openUserProfile(modelData.userId)
                                        cursorShape: Qt.PointingHandCursor
                                        propagateComposedEvents: true
                                    }

                                }

                            }

                        }

                    }

                    ScrollBar.vertical: ScrollBar {
                        id: scrollbar
                    }

                    delegate: Item {
                        id: wrapper

                        // This would normally be previousSection, but our model's order is inverted.
                        property bool sectionBoundary: (ListView.nextSection != "" && ListView.nextSection !== ListView.section) || model.index === chat.count - 1
                        property Item section

                        anchors.horizontalCenter: parent ? parent.horizontalCenter : undefined
                        width: chat.delegateMaxWidth
                        height: section ? section.height + timelinerow.height : timelinerow.height
                        onSectionBoundaryChanged: {
                            if (sectionBoundary) {
                                var properties = {
                                    "modelData": model.dump,
                                    "section": ListView.section,
                                    "nextSection": ListView.nextSection
                                };
                                section = sectionHeader.createObject(wrapper, properties);
                            } else {
                                section.destroy();
                                section = null;
                            }
                        }

                        TimelineRow {
                            id: timelinerow

                            y: section ? section.y + section.height : 0
                        }

                        Connections {
                            function onMovementEnded() {
                                if (y + height + 2 * chat.spacing > chat.contentY + chat.height && y < chat.contentY + chat.height)
                                    chat.model.currentIndex = index;

                            }

                            target: chat
                        }

=======
            Rectangle {
                Layout.fillWidth: true
                Layout.fillHeight: true
                color: colors.base

                ColumnLayout {
                    anchors.fill: parent
                    spacing: 0

                    MessageView {
                        Layout.fillWidth: true
                        Layout.fillHeight: true
                    }

                    TypingIndicator {
>>>>>>> 80474426
                    }

                    footer: BusyIndicator {
                        anchors.horizontalCenter: parent.horizontalCenter
                        running: chat.model && chat.model.paginationInProgress
                        height: 50
                        width: 50
                        z: 3
                    }

<<<<<<< HEAD
                }

                Loader {
                    id: videoCallLoader
                    source: TimelineManager.onVideoCall ? "VideoCall.qml" : ""
                    onLoaded: TimelineManager.setVideoCallItem()
                }
=======
>>>>>>> 80474426
            }

            ActiveCallBar {
                Layout.fillWidth: true
                z: 3
            }

            Rectangle {
                Layout.fillWidth: true
                z: 3
                height: 1
                color: colors.mid
            }

            ReplyPopup {
            }

            //MessageInput {
            //}

        }

    }

    systemInactive: SystemPalette {
        colorGroup: SystemPalette.Disabled
    }

}<|MERGE_RESOLUTION|>--- conflicted
+++ resolved
@@ -181,211 +181,6 @@
                 color: colors.mid
             }
 
-<<<<<<< HEAD
-            StackLayout {
-                id: stackLayout
-                currentIndex: 0
-
-                Connections {
-                    target: TimelineManager
-                    function onActiveTimelineChanged() {
-                        stackLayout.currentIndex = 0;
-                    }
-                }
-
-                ListView {
-                    id: chat
-
-                    property int delegateMaxWidth: (Settings.timelineMaxWidth > 100 && (parent.width - Settings.timelineMaxWidth) > scrollbar.width * 2) ? Settings.timelineMaxWidth : (parent.width - scrollbar.width * 2)
-
-                    visible: TimelineManager.timeline != null
-                    cacheBuffer: 400
-                    Layout.fillWidth: true
-                    Layout.fillHeight: true
-                    model: TimelineManager.timeline
-                    boundsBehavior: Flickable.StopAtBounds
-                    pixelAligned: true
-                    spacing: 4
-                    verticalLayoutDirection: ListView.BottomToTop
-                    onCountChanged: {
-                        if (atYEnd)
-                            model.currentIndex = 0;
-
-                    } // Mark last event as read, since we are at the bottom
-
-                    ScrollHelper {
-                        flickable: parent
-                        anchors.fill: parent
-                    }
-
-                    Shortcut {
-                        sequence: StandardKey.MoveToPreviousPage
-                        onActivated: {
-                            chat.contentY = chat.contentY - chat.height / 2;
-                            chat.returnToBounds();
-                        }
-                    }
-
-                    Shortcut {
-                        sequence: StandardKey.MoveToNextPage
-                        onActivated: {
-                            chat.contentY = chat.contentY + chat.height / 2;
-                            chat.returnToBounds();
-                        }
-                    }
-
-                    Shortcut {
-                        sequence: StandardKey.Cancel
-                        onActivated: chat.model.reply = undefined
-                    }
-
-                    Shortcut {
-                        sequence: "Alt+Up"
-                        onActivated: chat.model.reply = chat.model.indexToId(chat.model.reply ? chat.model.idToIndex(chat.model.reply) + 1 : 0)
-                    }
-
-                    Shortcut {
-                        sequence: "Alt+Down"
-                        onActivated: {
-                            var idx = chat.model.reply ? chat.model.idToIndex(chat.model.reply) - 1 : -1;
-                            chat.model.reply = idx >= 0 ? chat.model.indexToId(idx) : undefined;
-                        }
-                    }
-
-                    Component {
-                        id: userProfileComponent
-
-                        UserProfile {
-                        }
-
-                    }
-
-                    section {
-                        property: "section"
-                    }
-
-                    Component {
-                        id: sectionHeader
-
-                        Column {
-                            property var modelData
-                            property string section
-                            property string nextSection
-
-                            topPadding: 4
-                            bottomPadding: 4
-                            spacing: 8
-                            visible: !!modelData
-                            width: parent.width
-                            height: (section.includes(" ") ? dateBubble.height + 8 + userName.height : userName.height) + 8
-
-                            Label {
-                                id: dateBubble
-
-                                anchors.horizontalCenter: parent ? parent.horizontalCenter : undefined
-                                visible: section.includes(" ")
-                                text: chat.model.formatDateSeparator(modelData.timestamp)
-                                color: colors.text
-                                height: fontMetrics.height * 1.4
-                                width: contentWidth * 1.2
-                                horizontalAlignment: Text.AlignHCenter
-                                verticalAlignment: Text.AlignVCenter
-
-                                background: Rectangle {
-                                    radius: parent.height / 2
-                                    color: colors.base
-                                }
-
-                            }
-
-                            Row {
-                                height: userName.height
-                                spacing: 8
-
-                                Avatar {
-                                    width: avatarSize
-                                    height: avatarSize
-                                    url: chat.model.avatarUrl(modelData.userId).replace("mxc://", "image://MxcImage/")
-                                    displayName: modelData.userName
-                                    userid: modelData.userId
-
-                                    MouseArea {
-                                        anchors.fill: parent
-                                        onClicked: chat.model.openUserProfile(modelData.userId)
-                                        cursorShape: Qt.PointingHandCursor
-                                        propagateComposedEvents: true
-                                    }
-
-                                }
-
-                                Label {
-                                    id: userName
-
-                                    text: TimelineManager.escapeEmoji(modelData.userName)
-                                    color: TimelineManager.userColor(modelData.userId, colors.window)
-                                    textFormat: Text.RichText
-
-                                    MouseArea {
-                                        anchors.fill: parent
-                                        Layout.alignment: Qt.AlignHCenter
-                                        onClicked: chat.model.openUserProfile(modelData.userId)
-                                        cursorShape: Qt.PointingHandCursor
-                                        propagateComposedEvents: true
-                                    }
-
-                                }
-
-                            }
-
-                        }
-
-                    }
-
-                    ScrollBar.vertical: ScrollBar {
-                        id: scrollbar
-                    }
-
-                    delegate: Item {
-                        id: wrapper
-
-                        // This would normally be previousSection, but our model's order is inverted.
-                        property bool sectionBoundary: (ListView.nextSection != "" && ListView.nextSection !== ListView.section) || model.index === chat.count - 1
-                        property Item section
-
-                        anchors.horizontalCenter: parent ? parent.horizontalCenter : undefined
-                        width: chat.delegateMaxWidth
-                        height: section ? section.height + timelinerow.height : timelinerow.height
-                        onSectionBoundaryChanged: {
-                            if (sectionBoundary) {
-                                var properties = {
-                                    "modelData": model.dump,
-                                    "section": ListView.section,
-                                    "nextSection": ListView.nextSection
-                                };
-                                section = sectionHeader.createObject(wrapper, properties);
-                            } else {
-                                section.destroy();
-                                section = null;
-                            }
-                        }
-
-                        TimelineRow {
-                            id: timelinerow
-
-                            y: section ? section.y + section.height : 0
-                        }
-
-                        Connections {
-                            function onMovementEnded() {
-                                if (y + height + 2 * chat.spacing > chat.contentY + chat.height && y < chat.contentY + chat.height)
-                                    chat.model.currentIndex = index;
-
-                            }
-
-                            target: chat
-                        }
-
-=======
             Rectangle {
                 Layout.fillWidth: true
                 Layout.fillHeight: true
@@ -395,33 +190,33 @@
                     anchors.fill: parent
                     spacing: 0
 
-                    MessageView {
-                        Layout.fillWidth: true
-                        Layout.fillHeight: true
+                    StackLayout {
+                        id: stackLayout
+                        currentIndex: 0
+
+                        Connections {
+                            target: TimelineManager
+                            function onActiveTimelineChanged() {
+                                stackLayout.currentIndex = 0;
+                            }
+                        }
+
+                        MessageView {
+                            Layout.fillWidth: true
+                            Layout.fillHeight: true
+                        }
+
+                        Loader {
+                            source: TimelineManager.onVideoCall ? "VideoCall.qml" : ""
+                            onLoaded: TimelineManager.setVideoCallItem()
+                        }
                     }
 
                     TypingIndicator {
->>>>>>> 80474426
                     }
 
-                    footer: BusyIndicator {
-                        anchors.horizontalCenter: parent.horizontalCenter
-                        running: chat.model && chat.model.paginationInProgress
-                        height: 50
-                        width: 50
-                        z: 3
-                    }
-
-<<<<<<< HEAD
                 }
 
-                Loader {
-                    id: videoCallLoader
-                    source: TimelineManager.onVideoCall ? "VideoCall.qml" : ""
-                    onLoaded: TimelineManager.setVideoCallItem()
-                }
-=======
->>>>>>> 80474426
             }
 
             ActiveCallBar {
