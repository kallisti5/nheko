import QtQuick 2.9
import QtQuick.Controls 2.3
import QtQuick.Layouts 1.2
import im.nheko 1.0

Rectangle {
    id: activeCallBar

    visible: TimelineManager.callState != WebRTCState.DISCONNECTED
    color: "#2ECC71"
    implicitHeight: visible ? rowLayout.height + 8 : 0

    MouseArea {
        anchors.fill: parent
        onClicked: {
            if (TimelineManager.onVideoCall)
                stackLayout.currentIndex = stackLayout.currentIndex ? 0 : 1;

        }
    }

    RowLayout {
        id: rowLayout

        anchors.left: parent.left
        anchors.right: parent.right
        anchors.verticalCenter: parent.verticalCenter
        anchors.leftMargin: 8

        Avatar {
            width: avatarSize
            height: avatarSize
            url: TimelineManager.callPartyAvatarUrl.replace("mxc://", "image://MxcImage/")
            displayName: TimelineManager.callPartyName
        }

        Label {
            font.pointSize: fontMetrics.font.pointSize * 1.1
            text: "  " + TimelineManager.callPartyName + " "
        }

        Image {
            Layout.preferredWidth: 24
            Layout.preferredHeight: 24
            source: TimelineManager.onVideoCall ? "qrc:/icons/icons/ui/video-call.png" : "qrc:/icons/icons/ui/place-call.png"
        }

        Label {
            id: callStateLabel

            font.pointSize: fontMetrics.font.pointSize * 1.1
        }

<<<<<<< HEAD
        Item {
            state: TimelineManager.callState
            states: [
                State {
                    name: "OFFERSENT"; when: state == WebRTCState.OFFERSENT
                    PropertyChanges { target: callStateLabel; text: "Calling..." }
                },
                State {
                    name: "CONNECTING"; when: state == WebRTCState.CONNECTING
                    PropertyChanges { target: callStateLabel; text: "Connecting..." }
                },
                State {
                    name: "ANSWERSENT"; when: state == WebRTCState.ANSWERSENT
                    PropertyChanges { target: callStateLabel; text: "Connecting..." }
                },
                State {
                    name: "CONNECTED"; when: state == WebRTCState.CONNECTED
                    PropertyChanges { target: callStateLabel; text: "00:00" }
                    PropertyChanges { target: callTimer; startTime: Math.floor((new Date()).getTime() / 1000) }
                    PropertyChanges { target: stackLayout; currentIndex: TimelineManager.onVideoCall ? 1 : 0 }
                },
                State {
                    name: "DISCONNECTED"; when: state == WebRTCState.DISCONNECTED
                    PropertyChanges { target: callStateLabel; text: "" }
                    PropertyChanges { target: stackLayout; currentIndex: 0 }
=======
        Connections {
            target: TimelineManager
            onCallStateChanged: {
                switch (state) {
                case WebRTCState.INITIATING:
                    callStateLabel.text = qsTr("Initiating...");
                    break;
                case WebRTCState.OFFERSENT:
                    callStateLabel.text = qsTr("Calling...");
                    break;
                case WebRTCState.CONNECTING:
                    callStateLabel.text = qsTr("Connecting...");
                    break;
                case WebRTCState.CONNECTED:
                    callStateLabel.text = "00:00";
                    var d = new Date();
                    callTimer.startTime = Math.floor(d.getTime() / 1000);
                    if (TimelineManager.onVideoCall)
                        stackLayout.currentIndex = 1;

                    break;
                case WebRTCState.DISCONNECTED:
                    callStateLabel.text = "";
                    stackLayout.currentIndex = 0;
>>>>>>> 54d75466
                }
            ]
        }

        Timer {
            id: callTimer

            property int startTime

            function pad(n) {
                return (n < 10) ? ("0" + n) : n;
            }

            interval: 1000
            running: TimelineManager.callState == WebRTCState.CONNECTED
            repeat: true
            onTriggered: {
                var d = new Date();
                let seconds = Math.floor(d.getTime() / 1000 - startTime);
                let s = Math.floor(seconds % 60);
                let m = Math.floor(seconds / 60) % 60;
                let h = Math.floor(seconds / 3600);
                callStateLabel.text = (h ? (pad(h) + ":") : "") + pad(m) + ":" + pad(s);
            }
        }

        Item {
            Layout.fillWidth: true
        }

        ImageButton {
            visible: TimelineManager.onVideoCall
            width: 24
            height: 24
            buttonTextColor: "#000000"
            image: ":/icons/icons/ui/toggle-camera-view.png"
            hoverEnabled: true
            ToolTip.visible: hovered
            ToolTip.text: "Toggle camera view"
            onClicked: TimelineManager.toggleCameraView()
        }

        Item {
            implicitWidth: 8
        }

        ImageButton {
            width: 24
            height: 24
            buttonTextColor: "#000000"
            image: TimelineManager.isMicMuted ? ":/icons/icons/ui/microphone-unmute.png" : ":/icons/icons/ui/microphone-mute.png"
            hoverEnabled: true
            ToolTip.visible: hovered
            ToolTip.text: TimelineManager.isMicMuted ? qsTr("Unmute Mic") : qsTr("Mute Mic")
            onClicked: TimelineManager.toggleMicMute()
        }

        Item {
            implicitWidth: 16
        }

    }

}<|MERGE_RESOLUTION|>--- conflicted
+++ resolved
@@ -51,7 +51,6 @@
             font.pointSize: fontMetrics.font.pointSize * 1.1
         }
 
-<<<<<<< HEAD
         Item {
             state: TimelineManager.callState
             states: [
@@ -77,32 +76,6 @@
                     name: "DISCONNECTED"; when: state == WebRTCState.DISCONNECTED
                     PropertyChanges { target: callStateLabel; text: "" }
                     PropertyChanges { target: stackLayout; currentIndex: 0 }
-=======
-        Connections {
-            target: TimelineManager
-            onCallStateChanged: {
-                switch (state) {
-                case WebRTCState.INITIATING:
-                    callStateLabel.text = qsTr("Initiating...");
-                    break;
-                case WebRTCState.OFFERSENT:
-                    callStateLabel.text = qsTr("Calling...");
-                    break;
-                case WebRTCState.CONNECTING:
-                    callStateLabel.text = qsTr("Connecting...");
-                    break;
-                case WebRTCState.CONNECTED:
-                    callStateLabel.text = "00:00";
-                    var d = new Date();
-                    callTimer.startTime = Math.floor(d.getTime() / 1000);
-                    if (TimelineManager.onVideoCall)
-                        stackLayout.currentIndex = 1;
-
-                    break;
-                case WebRTCState.DISCONNECTED:
-                    callStateLabel.text = "";
-                    stackLayout.currentIndex = 0;
->>>>>>> 54d75466
                 }
             ]
         }
